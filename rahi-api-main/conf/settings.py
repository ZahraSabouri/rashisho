import os
import sys
from pathlib import Path

import dj_database_url
from django.utils.translation import gettext_lazy as _
from environs import Env

# Build paths inside the project like this: BASE_DIR / 'subdir'.
BASE_DIR = Path(__file__).resolve().parent.parent

env = Env()
env.read_env()

# Quick-start development settings - unsuitable for production
# See https://docs.djangoproject.com/en/5.0/howto/deployment/checklist/

# SECURITY WARNING: keep the secret key used in production secret!
SECRET_KEY = env.str("SECRET_KEY")

# SECURITY WARNING: don't run with debug turned on in production!
DEBUG = env.bool("DEBUG")

ALLOWED_HOSTS = env.list("ALLOWED_HOSTS")

CSRF_TRUSTED_ORIGINS = env.list("CSRF_TRUSTED_ORIGINS")

# CORS header config
CORS_ALLOW_ALL_ORIGINS = env.bool("DEBUG")
# CORS_ALLOWED_ORIGINS = env.list("CORS_ALLOWED_ORIGINS")

# Application definition

INSTALLED_APPS = [
    "admin_interface",
    "colorfield",
    "django.contrib.admin",
    "django.contrib.auth",
    "django.contrib.contenttypes",
    "django.contrib.sessions",
    "django.contrib.messages",
    "django.contrib.staticfiles",
]

LOCAL_APPS = [
<<<<<<< HEAD
=======
    "apps.api",  
>>>>>>> 023f2792
    "apps.account",
    "apps.resume",
    "apps.settings",
    "apps.exam",
    "apps.public",
    "apps.project",
    "apps.community",
    "apps.comments",
<<<<<<< HEAD
    "apps.access",

=======
    "apps.blog",
    "apps.manager"
>>>>>>> 023f2792
]

EXTERNAL_APPS = [
    "rest_framework",
    "corsheaders",
    "django_filters",
    "drf_spectacular",
    "rest_framework_simplejwt",
]

INSTALLED_APPS += LOCAL_APPS + EXTERNAL_APPS

MIDDLEWARE = [
    "django.middleware.security.SecurityMiddleware",
    "django.contrib.sessions.middleware.SessionMiddleware",
    "corsheaders.middleware.CorsMiddleware",
    "django.middleware.common.CommonMiddleware",
    "django.middleware.csrf.CsrfViewMiddleware",
    "django.contrib.auth.middleware.AuthenticationMiddleware",
    "django.contrib.messages.middleware.MessageMiddleware",
    "django.middleware.clickjacking.XFrameOptionsMiddleware",
]

ROOT_URLCONF = "conf.urls"

TEMPLATES = [
    {
        "BACKEND": "django.template.backends.django.DjangoTemplates",
        "DIRS": [],
        "APP_DIRS": True,
        "OPTIONS": {
            "context_processors": [
                "django.template.context_processors.debug",
                "django.template.context_processors.request",
                "django.contrib.auth.context_processors.auth",
                "django.contrib.messages.context_processors.messages",
            ],
        },
    },
]

WSGI_APPLICATION = "conf.wsgi.application"

# Database
# https://docs.djangoproject.com/en/5.0/ref/settings/#databases

if env.bool("SQLITE"):
    DATABASES = {
        "default": {
            "ENGINE": "django.db.backends.sqlite3",
            "NAME": BASE_DIR / "db.sqlite3",
        }
    }

else:
    DATABASES = {"default": dj_database_url.config(default=os.getenv("DATABASE_URL"))}

# Password validation
# https://docs.djangoproject.com/en/5.0/ref/settings/#auth-password-validators

AUTH_PASSWORD_VALIDATORS = [
    {
        "NAME": "django.contrib.auth.password_validation.UserAttributeSimilarityValidator",
    },
    {
        "NAME": "django.contrib.auth.password_validation.MinimumLengthValidator",
    },
    {
        "NAME": "django.contrib.auth.password_validation.CommonPasswordValidator",
    },
    {
        "NAME": "django.contrib.auth.password_validation.NumericPasswordValidator",
    },
]

# Internationalization
# https://docs.djangoproject.com/en/5.0/topics/i18n/

LANGUAGE_CODE = "fa-IR"

LANGUAGES = (("fa", _("Persian")),)

TIME_ZONE = "Asia/Tehran"
USE_TZ = True

USE_I18N = True

# Static files (CSS, JavaScript, Images)
# https://docs.djangoproject.com/en/5.0/howto/static-files/

STATIC_URL = "static/"

# Media files
MEDIA_URL = "api-media/"
MEDIA_ROOT = os.path.join(BASE_DIR, MEDIA_URL)

# Default primary key field type
# https://docs.djangoproject.com/en/5.0/ref/settings/#default-auto-field

DEFAULT_AUTO_FIELD = "django.db.models.BigAutoField"

AUTH_USER_MODEL = "account.User"

from conf.apps_settings.drf import REST_FRAMEWORK
from conf.apps_settings.drf import SPECTACULAR_SETTINGS

if DEBUG:
    SPECTACULAR_SETTINGS.setdefault("TITLE", "Rahisho API (DEV)")
    SPECTACULAR_SETTINGS.setdefault(
        "DESCRIPTION",
        "⚠️ **Development Mode** — The “DEV Tools” endpoints are for local testing only.",
    )
    tags = SPECTACULAR_SETTINGS.get("TAGS", [])
    tags.append({"name": "DEV Tools", "description": "Development-only helpers (visible in DEBUG)."})
    SPECTACULAR_SETTINGS["TAGS"] = tags

from conf.apps_settings.sso import (
    CLIENT_ID,
    CLIENT_SECRET,
    CODE_CHALLENGE,
    CODE_VERIFIER,
    REDIRECT_URI,
    SSO_BASE_URL,
)

IS_TEST = "test" in sys.argv

X_FRAME_OPTIONS = "SAMEORIGIN"
SILENCED_SYSTEM_CHECKS = ["security.W019"]

CACHES = {
    "default": {
        "BACKEND": "django.core.cache.backends.redis.RedisCache",
        "LOCATION": env.str("REDIS"),
        "TIMEOUT": 300,
    }
}

# تنظیمات مخصوص سیستم نظرات
COMMENTS_SETTINGS = {
    'MIN_CONTENT_LENGTH': 5,
    'MAX_CONTENT_LENGTH': 2000,
    'EDIT_TIME_LIMIT': 900,  # 15 minutes in seconds
    'AUTO_APPROVE_OLD_COMMENTS': True,
    'OLD_COMMENT_THRESHOLD_DAYS': 7,
    'CACHE_TIMEOUT': 300,  # 5 minutes
    'ENABLE_EMAIL_NOTIFICATIONS': False,  # Future feature
    'MAX_REPLY_DEPTH': 1,  # Only one level of replies
    'PROFANITY_FILTER_ENABLED': False,  # Future feature
}

EMAIL_SETTINGS = """
# Email Configuration for راه ارتباطی notifications
EMAIL_BACKEND = 'django.core.mail.backends.smtp.EmailBackend'

# Production SMTP settings (update with your provider)
EMAIL_HOST = 'smtp.gmail.com'  # or your SMTP provider
EMAIL_PORT = 587
EMAIL_USE_TLS = True
EMAIL_HOST_USER = 'your-email@gmail.com'
EMAIL_HOST_PASSWORD = 'your-app-password'
DEFAULT_FROM_EMAIL = 'راهی‌شو <noreply@rahisho.com>'

# For development, you can use console backend
# EMAIL_BACKEND = 'django.core.mail.backends.console.EmailBackend'
"""<|MERGE_RESOLUTION|>--- conflicted
+++ resolved
@@ -1,230 +1,222 @@
-import os
-import sys
-from pathlib import Path
-
-import dj_database_url
-from django.utils.translation import gettext_lazy as _
-from environs import Env
-
-# Build paths inside the project like this: BASE_DIR / 'subdir'.
-BASE_DIR = Path(__file__).resolve().parent.parent
-
-env = Env()
-env.read_env()
-
-# Quick-start development settings - unsuitable for production
-# See https://docs.djangoproject.com/en/5.0/howto/deployment/checklist/
-
-# SECURITY WARNING: keep the secret key used in production secret!
-SECRET_KEY = env.str("SECRET_KEY")
-
-# SECURITY WARNING: don't run with debug turned on in production!
-DEBUG = env.bool("DEBUG")
-
-ALLOWED_HOSTS = env.list("ALLOWED_HOSTS")
-
-CSRF_TRUSTED_ORIGINS = env.list("CSRF_TRUSTED_ORIGINS")
-
-# CORS header config
-CORS_ALLOW_ALL_ORIGINS = env.bool("DEBUG")
-# CORS_ALLOWED_ORIGINS = env.list("CORS_ALLOWED_ORIGINS")
-
-# Application definition
-
-INSTALLED_APPS = [
-    "admin_interface",
-    "colorfield",
-    "django.contrib.admin",
-    "django.contrib.auth",
-    "django.contrib.contenttypes",
-    "django.contrib.sessions",
-    "django.contrib.messages",
-    "django.contrib.staticfiles",
-]
-
-LOCAL_APPS = [
-<<<<<<< HEAD
-=======
-    "apps.api",  
->>>>>>> 023f2792
-    "apps.account",
-    "apps.resume",
-    "apps.settings",
-    "apps.exam",
-    "apps.public",
-    "apps.project",
-    "apps.community",
-    "apps.comments",
-<<<<<<< HEAD
-    "apps.access",
-
-=======
-    "apps.blog",
-    "apps.manager"
->>>>>>> 023f2792
-]
-
-EXTERNAL_APPS = [
-    "rest_framework",
-    "corsheaders",
-    "django_filters",
-    "drf_spectacular",
-    "rest_framework_simplejwt",
-]
-
-INSTALLED_APPS += LOCAL_APPS + EXTERNAL_APPS
-
-MIDDLEWARE = [
-    "django.middleware.security.SecurityMiddleware",
-    "django.contrib.sessions.middleware.SessionMiddleware",
-    "corsheaders.middleware.CorsMiddleware",
-    "django.middleware.common.CommonMiddleware",
-    "django.middleware.csrf.CsrfViewMiddleware",
-    "django.contrib.auth.middleware.AuthenticationMiddleware",
-    "django.contrib.messages.middleware.MessageMiddleware",
-    "django.middleware.clickjacking.XFrameOptionsMiddleware",
-]
-
-ROOT_URLCONF = "conf.urls"
-
-TEMPLATES = [
-    {
-        "BACKEND": "django.template.backends.django.DjangoTemplates",
-        "DIRS": [],
-        "APP_DIRS": True,
-        "OPTIONS": {
-            "context_processors": [
-                "django.template.context_processors.debug",
-                "django.template.context_processors.request",
-                "django.contrib.auth.context_processors.auth",
-                "django.contrib.messages.context_processors.messages",
-            ],
-        },
-    },
-]
-
-WSGI_APPLICATION = "conf.wsgi.application"
-
-# Database
-# https://docs.djangoproject.com/en/5.0/ref/settings/#databases
-
-if env.bool("SQLITE"):
-    DATABASES = {
-        "default": {
-            "ENGINE": "django.db.backends.sqlite3",
-            "NAME": BASE_DIR / "db.sqlite3",
-        }
-    }
-
-else:
-    DATABASES = {"default": dj_database_url.config(default=os.getenv("DATABASE_URL"))}
-
-# Password validation
-# https://docs.djangoproject.com/en/5.0/ref/settings/#auth-password-validators
-
-AUTH_PASSWORD_VALIDATORS = [
-    {
-        "NAME": "django.contrib.auth.password_validation.UserAttributeSimilarityValidator",
-    },
-    {
-        "NAME": "django.contrib.auth.password_validation.MinimumLengthValidator",
-    },
-    {
-        "NAME": "django.contrib.auth.password_validation.CommonPasswordValidator",
-    },
-    {
-        "NAME": "django.contrib.auth.password_validation.NumericPasswordValidator",
-    },
-]
-
-# Internationalization
-# https://docs.djangoproject.com/en/5.0/topics/i18n/
-
-LANGUAGE_CODE = "fa-IR"
-
-LANGUAGES = (("fa", _("Persian")),)
-
-TIME_ZONE = "Asia/Tehran"
-USE_TZ = True
-
-USE_I18N = True
-
-# Static files (CSS, JavaScript, Images)
-# https://docs.djangoproject.com/en/5.0/howto/static-files/
-
-STATIC_URL = "static/"
-
-# Media files
-MEDIA_URL = "api-media/"
-MEDIA_ROOT = os.path.join(BASE_DIR, MEDIA_URL)
-
-# Default primary key field type
-# https://docs.djangoproject.com/en/5.0/ref/settings/#default-auto-field
-
-DEFAULT_AUTO_FIELD = "django.db.models.BigAutoField"
-
-AUTH_USER_MODEL = "account.User"
-
-from conf.apps_settings.drf import REST_FRAMEWORK
-from conf.apps_settings.drf import SPECTACULAR_SETTINGS
-
-if DEBUG:
-    SPECTACULAR_SETTINGS.setdefault("TITLE", "Rahisho API (DEV)")
-    SPECTACULAR_SETTINGS.setdefault(
-        "DESCRIPTION",
-        "⚠️ **Development Mode** — The “DEV Tools” endpoints are for local testing only.",
-    )
-    tags = SPECTACULAR_SETTINGS.get("TAGS", [])
-    tags.append({"name": "DEV Tools", "description": "Development-only helpers (visible in DEBUG)."})
-    SPECTACULAR_SETTINGS["TAGS"] = tags
-
-from conf.apps_settings.sso import (
-    CLIENT_ID,
-    CLIENT_SECRET,
-    CODE_CHALLENGE,
-    CODE_VERIFIER,
-    REDIRECT_URI,
-    SSO_BASE_URL,
-)
-
-IS_TEST = "test" in sys.argv
-
-X_FRAME_OPTIONS = "SAMEORIGIN"
-SILENCED_SYSTEM_CHECKS = ["security.W019"]
-
-CACHES = {
-    "default": {
-        "BACKEND": "django.core.cache.backends.redis.RedisCache",
-        "LOCATION": env.str("REDIS"),
-        "TIMEOUT": 300,
-    }
-}
-
-# تنظیمات مخصوص سیستم نظرات
-COMMENTS_SETTINGS = {
-    'MIN_CONTENT_LENGTH': 5,
-    'MAX_CONTENT_LENGTH': 2000,
-    'EDIT_TIME_LIMIT': 900,  # 15 minutes in seconds
-    'AUTO_APPROVE_OLD_COMMENTS': True,
-    'OLD_COMMENT_THRESHOLD_DAYS': 7,
-    'CACHE_TIMEOUT': 300,  # 5 minutes
-    'ENABLE_EMAIL_NOTIFICATIONS': False,  # Future feature
-    'MAX_REPLY_DEPTH': 1,  # Only one level of replies
-    'PROFANITY_FILTER_ENABLED': False,  # Future feature
-}
-
-EMAIL_SETTINGS = """
-# Email Configuration for راه ارتباطی notifications
-EMAIL_BACKEND = 'django.core.mail.backends.smtp.EmailBackend'
-
-# Production SMTP settings (update with your provider)
-EMAIL_HOST = 'smtp.gmail.com'  # or your SMTP provider
-EMAIL_PORT = 587
-EMAIL_USE_TLS = True
-EMAIL_HOST_USER = 'your-email@gmail.com'
-EMAIL_HOST_PASSWORD = 'your-app-password'
-DEFAULT_FROM_EMAIL = 'راهی‌شو <noreply@rahisho.com>'
-
-# For development, you can use console backend
-# EMAIL_BACKEND = 'django.core.mail.backends.console.EmailBackend'
+import os
+import sys
+from pathlib import Path
+
+import dj_database_url
+from django.utils.translation import gettext_lazy as _
+from environs import Env
+
+# Build paths inside the project like this: BASE_DIR / 'subdir'.
+BASE_DIR = Path(__file__).resolve().parent.parent
+
+env = Env()
+env.read_env()
+
+# Quick-start development settings - unsuitable for production
+# See https://docs.djangoproject.com/en/5.0/howto/deployment/checklist/
+
+# SECURITY WARNING: keep the secret key used in production secret!
+SECRET_KEY = env.str("SECRET_KEY")
+
+# SECURITY WARNING: don't run with debug turned on in production!
+DEBUG = env.bool("DEBUG")
+
+ALLOWED_HOSTS = env.list("ALLOWED_HOSTS")
+
+CSRF_TRUSTED_ORIGINS = env.list("CSRF_TRUSTED_ORIGINS")
+
+# CORS header config
+CORS_ALLOW_ALL_ORIGINS = env.bool("DEBUG")
+# CORS_ALLOWED_ORIGINS = env.list("CORS_ALLOWED_ORIGINS")
+
+# Application definition
+
+INSTALLED_APPS = [
+    "admin_interface",
+    "colorfield",
+    "django.contrib.admin",
+    "django.contrib.auth",
+    "django.contrib.contenttypes",
+    "django.contrib.sessions",
+    "django.contrib.messages",
+    "django.contrib.staticfiles",
+]
+
+LOCAL_APPS = [
+    "apps.api",  
+    "apps.account",
+    "apps.resume",
+    "apps.settings",
+    "apps.exam",
+    "apps.public",
+    "apps.project",
+    "apps.community",
+    "apps.comments",
+    "apps.blog",
+    "apps.manager"
+]
+
+EXTERNAL_APPS = [
+    "rest_framework",
+    "corsheaders",
+    "django_filters",
+    "drf_spectacular",
+    "rest_framework_simplejwt",
+]
+
+INSTALLED_APPS += LOCAL_APPS + EXTERNAL_APPS
+
+MIDDLEWARE = [
+    "django.middleware.security.SecurityMiddleware",
+    "django.contrib.sessions.middleware.SessionMiddleware",
+    "corsheaders.middleware.CorsMiddleware",
+    "django.middleware.common.CommonMiddleware",
+    "django.middleware.csrf.CsrfViewMiddleware",
+    "django.contrib.auth.middleware.AuthenticationMiddleware",
+    "django.contrib.messages.middleware.MessageMiddleware",
+    "django.middleware.clickjacking.XFrameOptionsMiddleware",
+]
+
+ROOT_URLCONF = "conf.urls"
+
+TEMPLATES = [
+    {
+        "BACKEND": "django.template.backends.django.DjangoTemplates",
+        "DIRS": [],
+        "APP_DIRS": True,
+        "OPTIONS": {
+            "context_processors": [
+                "django.template.context_processors.debug",
+                "django.template.context_processors.request",
+                "django.contrib.auth.context_processors.auth",
+                "django.contrib.messages.context_processors.messages",
+            ],
+        },
+    },
+]
+
+WSGI_APPLICATION = "conf.wsgi.application"
+
+# Database
+# https://docs.djangoproject.com/en/5.0/ref/settings/#databases
+
+if env.bool("SQLITE"):
+    DATABASES = {
+        "default": {
+            "ENGINE": "django.db.backends.sqlite3",
+            "NAME": BASE_DIR / "db.sqlite3",
+        }
+    }
+
+else:
+    DATABASES = {"default": dj_database_url.config(default=os.getenv("DATABASE_URL"))}
+
+# Password validation
+# https://docs.djangoproject.com/en/5.0/ref/settings/#auth-password-validators
+
+AUTH_PASSWORD_VALIDATORS = [
+    {
+        "NAME": "django.contrib.auth.password_validation.UserAttributeSimilarityValidator",
+    },
+    {
+        "NAME": "django.contrib.auth.password_validation.MinimumLengthValidator",
+    },
+    {
+        "NAME": "django.contrib.auth.password_validation.CommonPasswordValidator",
+    },
+    {
+        "NAME": "django.contrib.auth.password_validation.NumericPasswordValidator",
+    },
+]
+
+# Internationalization
+# https://docs.djangoproject.com/en/5.0/topics/i18n/
+
+LANGUAGE_CODE = "fa-IR"
+
+LANGUAGES = (("fa", _("Persian")),)
+
+TIME_ZONE = "Asia/Tehran"
+USE_TZ = True
+
+USE_I18N = True
+
+# Static files (CSS, JavaScript, Images)
+# https://docs.djangoproject.com/en/5.0/howto/static-files/
+
+STATIC_URL = "static/"
+
+# Media files
+MEDIA_URL = "api-media/"
+MEDIA_ROOT = os.path.join(BASE_DIR, MEDIA_URL)
+
+# Default primary key field type
+# https://docs.djangoproject.com/en/5.0/ref/settings/#default-auto-field
+
+DEFAULT_AUTO_FIELD = "django.db.models.BigAutoField"
+
+AUTH_USER_MODEL = "account.User"
+
+from conf.apps_settings.drf import REST_FRAMEWORK
+from conf.apps_settings.drf import SPECTACULAR_SETTINGS
+
+if DEBUG:
+    SPECTACULAR_SETTINGS.setdefault("TITLE", "Rahisho API (DEV)")
+    SPECTACULAR_SETTINGS.setdefault(
+        "DESCRIPTION",
+        "⚠️ **Development Mode** — The “DEV Tools” endpoints are for local testing only.",
+    )
+    tags = SPECTACULAR_SETTINGS.get("TAGS", [])
+    tags.append({"name": "DEV Tools", "description": "Development-only helpers (visible in DEBUG)."})
+    SPECTACULAR_SETTINGS["TAGS"] = tags
+
+from conf.apps_settings.sso import (
+    CLIENT_ID,
+    CLIENT_SECRET,
+    CODE_CHALLENGE,
+    CODE_VERIFIER,
+    REDIRECT_URI,
+    SSO_BASE_URL,
+)
+
+IS_TEST = "test" in sys.argv
+
+X_FRAME_OPTIONS = "SAMEORIGIN"
+SILENCED_SYSTEM_CHECKS = ["security.W019"]
+
+CACHES = {
+    "default": {
+        "BACKEND": "django.core.cache.backends.redis.RedisCache",
+        "LOCATION": env.str("REDIS"),
+        "TIMEOUT": 300,
+    }
+}
+
+# تنظیمات مخصوص سیستم نظرات
+COMMENTS_SETTINGS = {
+    'MIN_CONTENT_LENGTH': 5,
+    'MAX_CONTENT_LENGTH': 2000,
+    'EDIT_TIME_LIMIT': 900,  # 15 minutes in seconds
+    'AUTO_APPROVE_OLD_COMMENTS': True,
+    'OLD_COMMENT_THRESHOLD_DAYS': 7,
+    'CACHE_TIMEOUT': 300,  # 5 minutes
+    'ENABLE_EMAIL_NOTIFICATIONS': False,  # Future feature
+    'MAX_REPLY_DEPTH': 1,  # Only one level of replies
+    'PROFANITY_FILTER_ENABLED': False,  # Future feature
+}
+
+EMAIL_SETTINGS = """
+# Email Configuration for راه ارتباطی notifications
+EMAIL_BACKEND = 'django.core.mail.backends.smtp.EmailBackend'
+
+# Production SMTP settings (update with your provider)
+EMAIL_HOST = 'smtp.gmail.com'  # or your SMTP provider
+EMAIL_PORT = 587
+EMAIL_USE_TLS = True
+EMAIL_HOST_USER = 'your-email@gmail.com'
+EMAIL_HOST_PASSWORD = 'your-app-password'
+DEFAULT_FROM_EMAIL = 'راهی‌شو <noreply@rahisho.com>'
+
+# For development, you can use console backend
+# EMAIL_BACKEND = 'django.core.mail.backends.console.EmailBackend'
 """